--- conflicted
+++ resolved
@@ -1,8 +1,4 @@
 {
     "name": "lpm",
-<<<<<<< HEAD
-    "version": "1.0.5"
-=======
     "version": "1.0.6"
->>>>>>> db767d4c
 }