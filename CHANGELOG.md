# Change log

<<<<<<< HEAD
- 1.0.5 - Update dependencies via Dependabot. Rework Github Action workflow.

=======
- 1.0.6 - Fix installation of packages as source. 
        - Add pytesting infrastructure.
        
>>>>>>> db767d4c
- 1.0.4 - Address SyntaxWarning that pops up in Python 3.12

- 1.0.3 - Address bug related to version file path

- 1.0.2 - Improve robustness of viewall command

- 1.0.1 - Replace all webHMI references with Loupe UX

- 1.0.0 - Public release

- 0.5.3 - Add supporting files in preparation for open-sourcing
        - Add automatic code signing of installers to Github workflow

- 0.5.2 - Deploy LPM as Python source instead of compiled binaries

- 0.5.1 - Improve the functionality for retrieving a package type

- 0.5.0 - Simplify login process by only requiring a token to be entered
        - Add LPM view and info commands to get individual package info
        - Add LPM viewall command to get a list of all available packages

- 0.4.2 - Fix casing bug for dependency names

- 0.4.1 - Add support for HMI package types

- 0.4.0 - Add support for new package types (package vs. library vs. project)
        - Add support for project level-configuration settings (i.e. deployment configurations)
        - Add convenience command to open an AS project
        - Add support for deploying packages in an AS project

- 0.3.1 - Update copy command to address deprecation warning

- 0.3.0 - Add support for LPM usage by Jenkins in CI contexts
        - Add support for installing source via LPM
        - Update ASPython dependency

- 0.2.0 - Add more capabilities to the publish workflow

- 0.1.5 - Roll out publish and full authentication functionality

- 0.1.4 - Rename the starter AS project

- 0.1.3 - Add support for bootstrapping a starter AS project

- 0.1.2 - Update ASPython dependency

- 0.1.1 - Improve anti-virus compatibility by changing packaging tool from PyInstaller to Nuitka

- 0.1.0 - Initial version<|MERGE_RESOLUTION|>--- conflicted
+++ resolved
@@ -1,13 +1,10 @@
 # Change log
 
-<<<<<<< HEAD
-- 1.0.5 - Update dependencies via Dependabot. Rework Github Action workflow.
-
-=======
 - 1.0.6 - Fix installation of packages as source. 
         - Add pytesting infrastructure.
         
->>>>>>> db767d4c
+- 1.0.5 - Update dependencies via Dependabot. Rework Github Action workflow.
+
 - 1.0.4 - Address SyntaxWarning that pops up in Python 3.12
 
 - 1.0.3 - Address bug related to version file path
